--- conflicted
+++ resolved
@@ -44,11 +44,7 @@
     # file name
     output_file_name = 'NaF_polarisation.dat'
 
-<<<<<<< HEAD
-    DipolarPolarisation.calc_dipolar_polarisation(all_spins=All_spins, muon=muon, times=np.arange(0, 20, 0.1), plot=True,
-=======
     DipolarPolarisation.calc_dipolar_polarisation(all_spins=All_spins, muon=muon, times=np.arange(0, 50, 0.1), plot=True,
->>>>>>> 5a777708
                                                   outfile_location=output_file_name, do_quadrupoles=True, gpu=True)
 
     return 0
